--- conflicted
+++ resolved
@@ -192,12 +192,15 @@
 // Store implements a transaction store for storing and managing wallet
 // transactions.
 type Store struct {
-<<<<<<< HEAD
 	mutex    *sync.Mutex
 	isClosed bool
 
 	namespace   walletdb.Namespace
 	chainParams *chaincfg.Params
+
+	// Event callbacks.  These execute in the same goroutine as the wtxmgr
+	// caller.
+	NotifyUnspent func(hash *chainhash.Hash, index uint32)
 }
 
 // SortedTxRecords is a list of transaction records that can be sorted.
@@ -382,13 +385,6 @@
 
 	// Update our balance.
 	return putMinedBalance(ns, minedBalance)
-=======
-	namespace walletdb.Namespace
-
-	// Event callbacks.  These execute in the same goroutine as the wtxmgr
-	// caller.
-	NotifyUnspent func(hash *wire.ShaHash, index uint32)
->>>>>>> 620a3c64
 }
 
 // Open opens the wallet transaction store from a walletdb namespace.  If the
@@ -401,9 +397,7 @@
 	if err != nil {
 		return nil, err
 	}
-<<<<<<< HEAD
-
-	s := &Store{new(sync.Mutex), false, namespace, chainParams}
+	s := &Store{new(sync.Mutex), false, namespace, chainParams, nil} // TODO: set callbacks
 
 	// Skip pruning on simnet, because the adjustment times are
 	// so short.
@@ -421,9 +415,6 @@
 	}
 
 	return s, nil
-=======
-	return &Store{namespace, nil}, nil // TODO: set callbacks
->>>>>>> 620a3c64
 }
 
 // Create creates and opens a new persistent transaction store in the walletdb
@@ -435,8 +426,7 @@
 	if err != nil {
 		return nil, err
 	}
-<<<<<<< HEAD
-	return &Store{new(sync.Mutex), false, namespace, chainParams}, nil
+	return &Store{new(sync.Mutex), false, namespace, chainParams, nil}, nil // TODO: set callbacks
 }
 
 // Close safely closes the transaction manager by waiting for the mutex to
@@ -582,9 +572,6 @@
 	}
 
 	return nil
-=======
-	return &Store{namespace, nil}, nil // TODO: set callbacks
->>>>>>> 620a3c64
 }
 
 // moveMinedTx moves a transaction record from the unmined buckets to block
@@ -893,7 +880,6 @@
 	return err
 }
 
-<<<<<<< HEAD
 // getP2PKHOpCode returns OP_NONSTAKE for non-stake transactions, or
 // the stake op code tag for stake transactions.
 func getP2PKHOpCode(pkScript []byte) uint8 {
@@ -913,28 +899,18 @@
 }
 
 func (s *Store) addCredit(ns walletdb.Bucket, rec *TxRecord, block *BlockMeta,
-	index uint32, change bool) error {
+	index uint32, change bool) (bool, error) {
 	opCode := getP2PKHOpCode(rec.MsgTx.TxOut[index].PkScript)
 	isCoinbase := blockchain.IsCoinBaseTx(&rec.MsgTx)
 
-	if block == nil {
-		k := canonicalOutPoint(&rec.Hash, index)
-		v := valueUnminedCredit(dcrutil.Amount(rec.MsgTx.TxOut[index].Value),
-			change, opCode, isCoinbase)
-		return putRawUnminedCredit(ns, k, v)
-=======
-// addCredit is an AddCredit helper that runs in an update transaction.  The
-// bool return specifies whether the unspent output is newly added (true) or a
-// duplicate (false).
-func (s *Store) addCredit(ns walletdb.Bucket, rec *TxRecord, block *BlockMeta, index uint32, change bool) (bool, error) {
 	if block == nil {
 		k := canonicalOutPoint(&rec.Hash, index)
 		if existsRawUnminedCredit(ns, k) != nil {
 			return false, nil
 		}
-		v := valueUnminedCredit(btcutil.Amount(rec.MsgTx.TxOut[index].Value), change)
+		v := valueUnminedCredit(dcrutil.Amount(rec.MsgTx.TxOut[index].Value),
+			change, opCode, isCoinbase)
 		return true, putRawUnminedCredit(ns, k, v)
->>>>>>> 620a3c64
 	}
 
 	k, v := existsCredit(ns, &rec.Hash, index, &block.Block)
@@ -968,18 +944,12 @@
 	if err != nil {
 		return false, err
 	}
-<<<<<<< HEAD
 	// Update the balance so long as it's not a ticket output.
 	if !(opCode == txscript.OP_SSTX) {
 		err = putMinedBalance(ns, minedBalance+txOutAmt)
 		if err != nil {
-			return err
-		}
-=======
-	err = putMinedBalance(ns, minedBalance+txOutAmt)
-	if err != nil {
-		return false, err
->>>>>>> 620a3c64
+			return false, err
+		}
 	}
 
 	return true, putUnspent(ns, &cred.outPoint, &block.Block)
